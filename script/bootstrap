--- conflicted
+++ resolved
@@ -118,8 +118,7 @@
     },
     {
       command: apmPath + ' clean' + apmFlags,
-<<<<<<< HEAD
-      message: 'Deleting old modules...',
+      message: 'Deleting old packages...'
       options: moduleInstallOptions
     },
     {
@@ -130,12 +129,6 @@
       command: dedupeApmCommand + ' ' + packagesToDedupe.join(' '),
       options: moduleInstallOptions
     }
-=======
-      message: 'Deleting old packages...'
-    },
-    moduleInstallCommand,
-    dedupeApmCommand + ' ' + packagesToDedupe.join(' '),
->>>>>>> 2493269f
   ];
 
   process.chdir(path.dirname(__dirname));
