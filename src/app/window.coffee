fsUtils = require 'fs-utils'
path = require 'path'
telepath = require 'telepath'
$ = require 'jquery'
less = require 'less'
ipc = require 'ipc'
remote = require 'remote'
WindowEventHandler = require 'window-event-handler'
require 'jquery-extensions'
require 'underscore-extensions'
require 'space-pen-extensions'

deserializers = {}
deferredDeserializers = {}
defaultWindowDimensions = {width: 800, height: 600}

### Internal ###

windowEventHandler = null

# This method is called in any window needing a general environment, including specs
window.setUpEnvironment = (windowMode) ->
  window.site = new telepath.Site(1)
  atom.windowMode = windowMode
  window.resourcePath = remote.getCurrentWindow().loadSettings.resourcePath

  Config = require 'config'
  Syntax = require 'syntax'
  Pasteboard = require 'pasteboard'
  Keymap = require 'keymap'

  window.rootViewParentSelector = 'body'
  window.config = new Config
  window.syntax = deserialize(atom.getWindowState('syntax')) ? new Syntax
  window.pasteboard = new Pasteboard
  window.keymap = new Keymap()

  keymap.bindDefaultKeys()

  requireStylesheet 'atom'

  if nativeStylesheetPath = fsUtils.resolveOnLoadPath(process.platform, ['css', 'less'])
    requireStylesheet(nativeStylesheetPath)

# This method is only called when opening a real application window
window.startEditorWindow = ->
  installAtomCommand()
  installApmCommand()

  windowEventHandler = new WindowEventHandler
  restoreDimensions()
  config.load()
  keymap.loadBundledKeymaps()
  atom.themes.load()
  atom.loadPackages()
  deserializeEditorWindow()
  atom.activatePackages()
  keymap.loadUserKeymaps()
  atom.requireUserInitScript()
  $(window).on 'unload', -> unloadEditorWindow(); false
  atom.show()
  atom.focus()

window.unloadEditorWindow = ->
  return if not project and not rootView
  windowState = atom.getWindowState()
  windowState.set('project', project.serialize())
  windowState.set('syntax', syntax.serialize())
  windowState.set('rootView', rootView.serialize())
  atom.deactivatePackages()
  windowState.set('packageStates', atom.packageStates)
  atom.saveWindowState()
  rootView.remove()
  project.destroy()
  windowEventHandler?.unsubscribe()
  window.rootView = null
  window.project = null

window.installAtomCommand = (callback) ->
  commandPath = path.join(window.resourcePath, 'atom.sh')
  require('command-installer').install(commandPath, callback)

window.installApmCommand = (callback) ->
  commandPath = path.join(window.resourcePath, 'node_modules', '.bin', 'apm')
  require('command-installer').install(commandPath, callback)

window.onDrop = (e) ->
  e.preventDefault()
  e.stopPropagation()
  for file in e.originalEvent.dataTransfer.files
    atom.open(file.path)

window.deserializeEditorWindow = ->
  RootView = require 'root-view'
  Project = require 'project'

  windowState = atom.getWindowState()

  atom.packageStates = windowState.getObject('packageStates') ? {}
  windowState.remove('packageStates')

  window.project = deserialize(windowState.get('project'))
  unless window.project?
    window.project = new Project(atom.getLoadSettings().initialPath)
    windowState.set('project', window.project.getState())

  window.rootView = deserialize(windowState.get('rootView'))
  unless window.rootView?
    window.rootView = new RootView()
    windowState.set('rootView', window.rootView.getState())

  $(rootViewParentSelector).append(rootView)

  project.on 'path-changed', ->
    projectPath = project.getPath()
    atom.getLoadSettings().initialPath = projectPath

<<<<<<< HEAD
window.deserializeConfigWindow = ->
  ConfigView = require 'config-view'
  window.configView = deserialize(atom.getWindowState('configView')) ? new ConfigView()
  $(rootViewParentSelector).append(configView)
=======
    window.git?.destroy()
    window.git = Git.open(projectPath)
>>>>>>> 5235114e

window.stylesheetElementForId = (id) ->
  $("""head style[id="#{id}"]""")

window.resolveStylesheet = (stylesheetPath) ->
  if path.extname(stylesheetPath).length > 0
    fsUtils.resolveOnLoadPath(stylesheetPath)
  else
    fsUtils.resolveOnLoadPath(stylesheetPath, ['css', 'less'])

window.requireStylesheet = (stylesheetPath) ->
  if fullPath = window.resolveStylesheet(stylesheetPath)
    content = window.loadStylesheet(fullPath)
    window.applyStylesheet(fullPath, content)
  else
    throw new Error("Could not find a file at path '#{stylesheetPath}'")

window.loadStylesheet = (stylesheetPath) ->
  if path.extname(stylesheetPath) is '.less'
    loadLessStylesheet(stylesheetPath)
  else
    fsUtils.read(stylesheetPath)

window.loadLessStylesheet = (lessStylesheetPath) ->
  parser = new less.Parser
    syncImport: true
    paths: config.lessSearchPaths
    filename: lessStylesheetPath
  try
    content = null
    parser.parse fsUtils.read(lessStylesheetPath), (e, tree) ->
      throw e if e?
      content = tree.toCSS()
    content
  catch e
    console.error """
      Error compiling less stylesheet: #{lessStylesheetPath}
      Line number: #{e.line}
      #{e.message}
    """

window.removeStylesheet = (stylesheetPath) ->
  unless fullPath = window.resolveStylesheet(stylesheetPath)
    throw new Error("Could not find a file at path '#{stylesheetPath}'")
  window.stylesheetElementForId(fullPath).remove()

window.applyStylesheet = (id, text, ttype = 'bundled') ->
  unless window.stylesheetElementForId(id).length
    if $("head style.#{ttype}").length
      $("head style.#{ttype}:last").after "<style class='#{ttype}' id='#{id}'>#{text}</style>"
    else
      $("head").append "<style class='#{ttype}' id='#{id}'>#{text}</style>"

window.getDimensions = ->
  browserWindow = remote.getCurrentWindow()
  [x, y] = browserWindow.getPosition()
  [width, height] = browserWindow.getSize()
  {x, y, width, height}

window.setDimensions = ({x, y, width, height}) ->
  browserWindow = remote.getCurrentWindow()
  browserWindow.setSize(width, height)
  if x? and y?
    browserWindow.setPosition(x, y)
  else
    browserWindow.center()

window.restoreDimensions = ->
  dimensions = atom.getWindowState().getObject('dimensions')
  dimensions = defaultWindowDimensions unless dimensions?.width and dimensions?.height
  window.setDimensions(dimensions)
  $(window).on 'unload', -> atom.getWindowState().set('dimensions', window.getDimensions())

window.onerror = ->
  atom.openDevTools()

window.registerDeserializers = (args...) ->
  registerDeserializer(arg) for arg in args

window.registerDeserializer = (klass) ->
  deserializers[klass.name] = klass

window.registerDeferredDeserializer = (name, fn) ->
  deferredDeserializers[name] = fn

window.unregisterDeserializer = (klass) ->
  delete deserializers[klass.name]

<<<<<<< HEAD
window.deserialize = (state, params) ->
=======
window.deserialize = (state) ->
  return unless state?
>>>>>>> 5235114e
  if deserializer = getDeserializer(state)
    stateVersion = state.get?('version') ? state.version
    return if deserializer.version? and deserializer.version isnt stateVersion
    if (state instanceof telepath.Document) and not deserializer.acceptsDocuments
      state = state.toObject()
<<<<<<< HEAD
    deserializer.deserialize(state, params)
=======
    deserializer.deserialize(state)
  else
    console.warn "No deserializer found for", state
>>>>>>> 5235114e

window.getDeserializer = (state) ->
  return unless state?

  name = state.get?('deserializer') ? state.deserializer
  if deferredDeserializers[name]
    deferredDeserializers[name]()
    delete deferredDeserializers[name]

  deserializers[name]

window.requireWithGlobals = (id, globals={}) ->
  existingGlobals = {}
  for key, value of globals
    existingGlobals[key] = window[key]
    window[key] = value

  require(id)

  for key, value of existingGlobals
    if value is undefined
      delete window[key]
    else
      window[key] = value

window.measure = (description, fn) ->
  start = new Date().getTime()
  value = fn()
  result = new Date().getTime() - start
  console.log description, result
  value

window.profile = (description, fn) ->
  measure description, ->
    console.profile(description)
    value = fn()
    console.profileEnd(description)
    value<|MERGE_RESOLUTION|>--- conflicted
+++ resolved
@@ -114,16 +114,6 @@
   project.on 'path-changed', ->
     projectPath = project.getPath()
     atom.getLoadSettings().initialPath = projectPath
-
-<<<<<<< HEAD
-window.deserializeConfigWindow = ->
-  ConfigView = require 'config-view'
-  window.configView = deserialize(atom.getWindowState('configView')) ? new ConfigView()
-  $(rootViewParentSelector).append(configView)
-=======
-    window.git?.destroy()
-    window.git = Git.open(projectPath)
->>>>>>> 5235114e
 
 window.stylesheetElementForId = (id) ->
   $("""head style[id="#{id}"]""")
@@ -212,24 +202,16 @@
 window.unregisterDeserializer = (klass) ->
   delete deserializers[klass.name]
 
-<<<<<<< HEAD
 window.deserialize = (state, params) ->
-=======
-window.deserialize = (state) ->
   return unless state?
->>>>>>> 5235114e
   if deserializer = getDeserializer(state)
     stateVersion = state.get?('version') ? state.version
     return if deserializer.version? and deserializer.version isnt stateVersion
     if (state instanceof telepath.Document) and not deserializer.acceptsDocuments
       state = state.toObject()
-<<<<<<< HEAD
     deserializer.deserialize(state, params)
-=======
-    deserializer.deserialize(state)
   else
     console.warn "No deserializer found for", state
->>>>>>> 5235114e
 
 window.getDeserializer = (state) ->
   return unless state?
