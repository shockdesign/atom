--- conflicted
+++ resolved
@@ -127,7 +127,7 @@
       @emitDidUpdateState()
 
     @model.onDidUpdateMarkers =>
-      @shouldUpdateTilesState = true
+      @shouldUpdateLinesState = true
       @shouldUpdateLineNumbersState = true
       @shouldUpdateDecorations = true
       @shouldUpdateOverlaysState = true
@@ -1114,47 +1114,8 @@
       @didDestroyDecoration(decoration)
     @disposables.add(decorationDisposables)
 
-<<<<<<< HEAD
-  decorationMarkerDidChange: (decoration, change) ->
-    if decoration.isType('line') or decoration.isType('gutter')
-      return if change.textChanged
-
-      intersectsVisibleRowRange = false
-      oldRange = new Range(change.oldTailScreenPosition, change.oldHeadScreenPosition)
-      newRange = new Range(change.newTailScreenPosition, change.newHeadScreenPosition)
-
-      if oldRange.intersectsRowRange(@startRow, @endRow - 1)
-        @removeFromLineDecorationCaches(decoration, oldRange)
-        intersectsVisibleRowRange = true
-
-      if newRange.intersectsRowRange(@startRow, @endRow - 1)
-        @addToLineDecorationCaches(decoration, newRange)
-        intersectsVisibleRowRange = true
-
-      if intersectsVisibleRowRange
-        if decoration.isType('line')
-          @shouldUpdateLinesState = true
-        if decoration.isType('line-number')
-          @shouldUpdateLineNumbersState = true
-        else if decoration.isType('gutter')
-          @shouldUpdateCustomGutterDecorationState = true
-
-    if decoration.isType('highlight')
-      return if change.textChanged
-
-      @updateHighlightState(decoration)
-
-    if decoration.isType('overlay')
-      @shouldUpdateOverlaysState = true
-
-    @emitDidUpdateState()
-
-  decorationPropertiesDidChange: (decoration, event) ->
-    {oldProperties} = event
-=======
   decorationPropertiesDidChange: (decoration, {oldProperties}) ->
     @shouldUpdateDecorations = true
->>>>>>> 65831f1a
     if decoration.isType('line') or decoration.isType('gutter')
       if decoration.isType('line') or Decoration.isType(oldProperties, 'line')
         @shouldUpdateLinesState = true
@@ -1170,13 +1131,7 @@
   didDestroyDecoration: (decoration) ->
     @shouldUpdateDecorations = true
     if decoration.isType('line') or decoration.isType('gutter')
-<<<<<<< HEAD
-      @removeFromLineDecorationCaches(decoration, decoration.getMarker().getScreenRange())
-      if decoration.isType('line')
-        @shouldUpdateLinesState = true
-=======
-      @shouldUpdateTilesState = true if decoration.isType('line')
->>>>>>> 65831f1a
+      @shouldUpdateLinesState = true if decoration.isType('line')
       if decoration.isType('line-number')
         @shouldUpdateLineNumbersState = true
       else if decoration.isType('gutter')
