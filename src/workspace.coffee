--- conflicted
+++ resolved
@@ -50,21 +50,15 @@
 
   # Public: Asynchronously opens a given a filepath in Atom.
   #
-<<<<<<< HEAD
-  # * filePath: A file path
-  # * options
-  #   + initialLine: The buffer line number to open to.
-  #   + split: Takes 'left' or 'right'. Opens in existing right or left pane if
-  #     one exists, otherwise creates a new pane.
-  #   + changeFocus: Boolean that allows a filePath to be opened without
-  #     changing focus.
-  #   + searchAllPanes: Boolean that will open existing editors from any pane
-  #     if the filePath is already open (defaults to false)
-=======
   # filePath - A {String} file path.
   # options  - An options {Object} (default: {}).
-  #   :initialLine - The buffer line number to open to.
->>>>>>> d415ec9a
+  #   :initialLine - A {Number} indicating which line number to open to.
+  #   :split - A {String} ('left' or 'right') that opens the filePath in a new
+  #            pane or an existing one if it exists.
+  #   :changeFocus - A {Boolean} that allows the filePath to be opened without
+  #                  changing focus.
+  #   :searchAllPanes - A {Boolean} that will open existing editors from any pane
+  #                     if the filePath is already open (default: false)
   #
   # Returns a promise that resolves to the {Editor} for the file URI.
   open: (filePath, options={}) ->
