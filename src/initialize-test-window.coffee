--- conflicted
+++ resolved
@@ -68,14 +68,8 @@
       logFile, headless, testPaths, buildAtomEnvironment, buildDefaultApplicationDelegate, legacyTestRunner
     })
 
-<<<<<<< HEAD
-    promise.then (code) ->
-      exitWithStatusCode(code) if getWindowLoadSettings().headless
-=======
     promise.then (statusCode) ->
       exitWithStatusCode(statusCode) if getWindowLoadSettings().headless
-
->>>>>>> cfab689d
   catch error
     if getWindowLoadSettings().headless
       console.error(error.stack ? error)
