--- conflicted
+++ resolved
@@ -135,15 +135,9 @@
     "language-csharp": "0.14.1",
     "language-css": "0.42.0",
     "language-gfm": "0.88.0",
-<<<<<<< HEAD
     "language-git": "0.11.1",
-    "language-go": "0.43.0",
-    "language-html": "0.46.1",
-=======
-    "language-git": "0.19.0",
     "language-go": "0.43.1",
     "language-html": "0.47.2",
->>>>>>> c5715e52
     "language-hyperlink": "0.16.1",
     "language-java": "0.26.0",
     "language-javascript": "0.126.0",
