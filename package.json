{
  "name": "atom",
  "productName": "Atom",
  "version": "0.199.0",
  "description": "A hackable text editor for the 21st Century.",
  "main": "./src/browser/main.js",
  "repository": {
    "type": "git",
    "url": "https://github.com/atom/atom.git"
  },
  "bugs": {
    "url": "https://github.com/atom/atom/issues"
  },
  "licenses": [
    {
      "type": "MIT",
      "url": "http://github.com/atom/atom/raw/master/LICENSE.md"
    }
  ],
  "atomShellVersion": "0.22.3",
  "dependencies": {
    "async": "0.2.6",
    "atom-keymap": "^5.1.2",
    "atom-space-pen-views": "^2.0.4",
    "babel-core": "^5.1.11",
    "bootstrap": "git+https://github.com/atom/bootstrap.git#6af81906189f1747fd6c93479e3d998ebe041372",
    "clear-cut": "^2.0.1",
    "coffee-cash": "0.8.0",
    "coffee-script": "1.8.0",
    "coffeestack": "^1.1.2",
    "color": "^0.7.3",
    "delegato": "^1",
    "emissary": "^1.3.3",
    "event-kit": "^1.1.1",
    "first-mate": "^3.1",
    "fs-plus": "^2.8.0",
    "fstream": "0.1.24",
    "fuzzaldrin": "^2.1",
    "git-utils": "^3.0.0",
    "grim": "1.4.1",
    "jasmine-json": "~0.0",
    "jasmine-tagged": "^1.1.4",
    "jquery": "^2.1.1",
    "less-cache": "0.22",
    "marked": "^0.3.3",
    "mixto": "^1",
    "normalize-package-data": "^2.0.0",
    "nslog": "^2.0.0",
    "oniguruma": "^4.1",
    "optimist": "0.4.0",
    "pathwatcher": "^4.4",
    "property-accessors": "^1.1.3",
    "q": "^1.1.2",
    "random-words": "0.0.1",
    "react-atom-fork": "^0.11.5",
    "reactionary-atom-fork": "^1.0.0",
    "runas": "2.0.0",
    "scandal": "2.0.3",
    "scoped-property-store": "^0.17.0",
    "scrollbar-style": "^3.1",
    "season": "^5.1.4",
    "semver": "^4.3.3",
    "serializable": "^1",
    "service-hub": "^0.5.0",
    "space-pen": "3.8.2",
    "stacktrace-parser": "0.1.1",
    "temp": "0.8.1",
    "text-buffer": "^5.2",
    "theorist": "^1.0.2",
    "typescript-simple": "1.0.0",
    "underscore-plus": "^1.6.6"
  },
  "packageDependencies": {
    "atom-dark-syntax": "0.27.0",
    "atom-dark-ui": "0.49.0",
    "atom-light-syntax": "0.28.0",
    "atom-light-ui": "0.41.0",
    "base16-tomorrow-dark-theme": "0.26.0",
    "base16-tomorrow-light-theme": "0.9.0",
    "one-dark-ui": "0.8.1",
    "one-dark-syntax": "0.5.0",
    "one-light-syntax": "0.6.0",
    "one-light-ui": "0.8.1",
    "solarized-dark-syntax": "0.35.0",
    "solarized-light-syntax": "0.21.0",
    "archive-view": "0.57.0",
    "autocomplete-atom-api": "0.9.0",
    "autocomplete-css": "0.7.2",
    "autocomplete-emojis": "2.2.2",
    "autocomplete-html": "0.7.2",
<<<<<<< HEAD
    "autocomplete-plus": "2.16.0",
=======
    "autocomplete-plus": "2.16.1",
>>>>>>> a78bd1b7
    "autocomplete-snippets": "1.6.1",
    "autoflow": "0.23.0",
    "autosave": "0.20.0",
    "background-tips": "0.24.0",
    "bookmarks": "0.35.0",
    "bracket-matcher": "0.74.0",
    "command-palette": "0.35.0",
    "deprecation-cop": "0.48.0",
    "dev-live-reload": "0.46.0",
    "encoding-selector": "0.20.0",
    "exception-reporting": "0.24.0",
    "find-and-replace": "0.162.0",
    "fuzzy-finder": "0.85.0",
    "git-diff": "0.55.0",
    "go-to-line": "0.30.0",
    "grammar-selector": "0.47.0",
    "image-view": "0.54.0",
    "incompatible-packages": "0.24.0",
    "keybinding-resolver": "0.32.0",
    "link": "0.30.0",
    "markdown-preview": "0.148.0",
    "metrics": "0.48.0",
    "notifications": "0.44.0",
    "open-on-github": "0.36.0",
    "package-generator": "0.39.0",
    "release-notes": "0.52.0",
    "settings-view": "0.199.0",
    "snippets": "0.89.0",
    "spell-check": "0.58.0",
    "status-bar": "0.72.0",
    "styleguide": "0.44.0",
    "symbols-view": "0.96.0",
    "tabs": "0.68.0",
    "timecop": "0.31.0",
    "tree-view": "0.171.0",
    "update-package-dependencies": "0.10.0",
    "welcome": "0.27.0",
    "whitespace": "0.29.0",
    "wrap-guide": "0.33.0",
    "language-c": "0.44.0",
    "language-clojure": "0.14.0",
    "language-coffee-script": "0.40.0",
    "language-csharp": "0.5.0",
    "language-css": "0.29.0",
    "language-gfm": "0.74.0",
    "language-git": "0.10.0",
    "language-go": "0.26.0",
    "language-html": "0.37.0",
    "language-hyperlink": "0.13.0",
    "language-java": "0.15.0",
    "language-javascript": "0.77.0",
    "language-json": "0.14.0",
    "language-less": "0.27.0",
    "language-make": "0.14.0",
    "language-mustache": "0.11.0",
    "language-objective-c": "0.15.0",
    "language-perl": "0.24.0",
    "language-php": "0.22.0",
    "language-property-list": "0.8.0",
    "language-python": "0.34.0",
    "language-ruby": "0.52.0",
    "language-ruby-on-rails": "0.21.0",
    "language-sass": "0.38.0",
    "language-shellscript": "0.14.0",
    "language-source": "0.9.0",
    "language-sql": "0.15.0",
    "language-text": "0.6.0",
    "language-todo": "0.20.0",
    "language-toml": "0.16.0",
    "language-xml": "0.28.0",
    "language-yaml": "0.22.0"
  },
  "private": true,
  "scripts": {
    "preinstall": "node -e 'process.exit(0)'",
    "test": "node script/test"
  }
}<|MERGE_RESOLUTION|>--- conflicted
+++ resolved
@@ -88,11 +88,7 @@
     "autocomplete-css": "0.7.2",
     "autocomplete-emojis": "2.2.2",
     "autocomplete-html": "0.7.2",
-<<<<<<< HEAD
-    "autocomplete-plus": "2.16.0",
-=======
     "autocomplete-plus": "2.16.1",
->>>>>>> a78bd1b7
     "autocomplete-snippets": "1.6.1",
     "autoflow": "0.23.0",
     "autosave": "0.20.0",
