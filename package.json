--- conflicted
+++ resolved
@@ -56,11 +56,7 @@
     "serializable": "^1",
     "space-pen": "3.1.1",
     "temp": "0.5.0",
-<<<<<<< HEAD
-    "text-buffer": "^2.2.1",
-=======
     "text-buffer": "^2.2.2",
->>>>>>> 255cdbb6
     "theorist": "^1",
     "underscore-plus": "^1.2.1",
     "vm-compatibility-layer": "0.1.0"
