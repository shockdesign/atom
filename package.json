{
  "name": "atom",
  "productName": "Atom",
  "version": "1.14.0-dev",
  "description": "A hackable text editor for the 21st Century.",
  "main": "./src/main-process/main.js",
  "repository": {
    "type": "git",
    "url": "https://github.com/atom/atom.git"
  },
  "bugs": {
    "url": "https://github.com/atom/atom/issues"
  },
  "license": "MIT",
  "electronVersion": "1.3.13",
  "dependencies": {
    "async": "0.2.6",
    "atom-keymap": "7.1.15",
    "atom-select-list": "0.0.6",
    "atom-ui": "0.4.1",
    "babel-core": "5.8.38",
    "cached-run-in-this-context": "0.4.1",
    "chai": "3.5.0",
    "chart.js": "^2.3.0",
    "clear-cut": "^2.0.1",
    "coffee-script": "1.11.1",
    "color": "^0.7.3",
    "dedent": "^0.6.0",
    "devtron": "1.3.0",
    "event-kit": "^2.1.0",
    "find-parent-dir": "^0.3.0",
    "first-mate": "6.1.0",
    "fs-plus": "2.9.2",
    "fstream": "0.1.24",
    "fuzzaldrin": "^2.1",
    "git-utils": "4.1.2",
    "glob": "^7.1.1",
    "grim": "1.5.0",
    "jasmine-json": "~0.0",
    "jasmine-tagged": "^1.1.4",
    "jquery": "2.1.4",
    "key-path-helpers": "^0.4.0",
    "less-cache": "0.23",
    "line-top-index": "0.2.0",
    "marked": "^0.3.6",
    "minimatch": "^3.0.3",
    "mocha": "2.5.1",
    "mock-spawn": "^0.2.6",
    "normalize-package-data": "^2.0.0",
    "nslog": "^3",
    "oniguruma": "6.1.0",
    "pathwatcher": "^6.7.1",
    "postcss": "5.2.4",
    "postcss-selector-parser": "2.2.1",
    "property-accessors": "^1.1.3",
    "random-words": "0.0.1",
    "resolve": "^1.1.6",
    "runas": "^3.1",
    "scandal": "2.2.2",
    "scoped-property-store": "^0.17.0",
    "scrollbar-style": "^3.2",
    "season": "^5.4.1",
    "semver": "^4.3.3",
    "service-hub": "^0.7.2",
    "sinon": "1.17.4",
    "source-map-support": "^0.3.2",
    "temp": "0.8.1",
    "text-buffer": "10.2.2-2",
    "typescript-simple": "1.0.0",
    "underscore-plus": "^1.6.6",
    "winreg": "^1.2.1",
    "yargs": "^3.23.0"
  },
  "packageDependencies": {
    "atom-dark-syntax": "0.28.0",
    "atom-dark-ui": "0.53.0",
    "atom-light-syntax": "0.29.0",
    "atom-light-ui": "0.46.0",
    "base16-tomorrow-dark-theme": "1.4.0",
    "base16-tomorrow-light-theme": "1.4.0",
    "one-dark-ui": "1.9.0",
    "one-light-ui": "1.9.0",
    "one-dark-syntax": "1.6.0",
    "one-light-syntax": "1.6.0",
    "solarized-dark-syntax": "1.1.1",
    "solarized-light-syntax": "1.1.1",
    "about": "1.7.2",
    "archive-view": "0.62.2",
    "autocomplete-atom-api": "0.10.0",
    "autocomplete-css": "0.14.1",
    "autocomplete-html": "0.7.2",
    "autocomplete-plus": "2.34.2",
    "autocomplete-snippets": "1.11.0",
    "autoflow": "0.29.0",
    "autosave": "0.24.0",
    "background-tips": "0.26.1",
    "bookmarks": "0.43.4",
    "bracket-matcher": "0.85.2",
    "command-palette": "0.39.2",
    "deprecation-cop": "0.55.1",
    "dev-live-reload": "0.47.0",
    "encoding-selector": "0.22.0",
    "exception-reporting": "0.40.1",
    "find-and-replace": "0.205.1",
    "fuzzy-finder": "1.4.1",
    "git-diff": "1.2.0",
    "go-to-line": "0.31.2",
    "grammar-selector": "0.48.2",
    "image-view": "0.60.0",
    "incompatible-packages": "0.26.1",
    "keybinding-resolver": "0.35.0",
    "line-ending-selector": "0.5.1",
    "link": "0.31.2",
    "markdown-preview": "0.159.1",
    "metrics": "1.1.2",
    "notifications": "0.65.2",
    "open-on-github": "1.2.1",
    "package-generator": "1.0.2",
    "settings-view": "0.244.0",
    "snippets": "1.0.4",
<<<<<<< HEAD
    "spell-check": "0.70.2",
=======
    "spell-check": "0.70.1",
>>>>>>> c4ceb40f
    "status-bar": "1.7.0",
    "styleguide": "0.48.0",
    "symbols-view": "0.114.0",
    "tabs": "0.103.1",
    "timecop": "0.33.2",
    "tree-view": "0.212.0",
    "update-package-dependencies": "0.10.0",
    "welcome": "0.35.2",
    "whitespace": "0.36.1",
    "wrap-guide": "0.39.0",
    "language-c": "0.54.1",
    "language-clojure": "0.22.1",
    "language-coffee-script": "0.48.2",
    "language-csharp": "0.14.0",
    "language-css": "0.41.0",
    "language-gfm": "0.88.0",
    "language-git": "0.19.0",
    "language-go": "0.43.0",
    "language-html": "0.47.1",
    "language-hyperlink": "0.16.1",
    "language-java": "0.25.0",
    "language-javascript": "0.125.1",
    "language-json": "0.18.3",
    "language-less": "0.30.0",
    "language-make": "0.22.3",
    "language-mustache": "0.13.1",
    "language-objective-c": "0.15.1",
    "language-perl": "0.37.0",
    "language-php": "0.37.3",
    "language-property-list": "0.9.0",
    "language-python": "0.45.1",
    "language-ruby": "0.70.4",
    "language-ruby-on-rails": "0.25.1",
    "language-sass": "0.57.1",
    "language-shellscript": "0.24.0",
    "language-source": "0.9.0",
    "language-sql": "0.25.2",
    "language-text": "0.7.1",
    "language-todo": "0.29.1",
    "language-toml": "0.18.1",
    "language-xml": "0.34.13",
    "language-yaml": "0.27.2"
  },
  "private": true,
  "scripts": {
    "preinstall": "node -e 'process.exit(0)'",
    "test": "node script/test"
  },
  "standard": {
    "globals": [
      "atom",
      "afterEach",
      "beforeEach",
      "describe",
      "fdescribe",
      "xdescribe",
      "expect",
      "it",
      "fit",
      "xit",
      "jasmine",
      "runs",
      "spyOn",
      "waitsFor",
      "waitsForPromise",
      "indexedDB"
    ]
  }
}<|MERGE_RESOLUTION|>--- conflicted
+++ resolved
@@ -118,11 +118,7 @@
     "package-generator": "1.0.2",
     "settings-view": "0.244.0",
     "snippets": "1.0.4",
-<<<<<<< HEAD
     "spell-check": "0.70.2",
-=======
-    "spell-check": "0.70.1",
->>>>>>> c4ceb40f
     "status-bar": "1.7.0",
     "styleguide": "0.48.0",
     "symbols-view": "0.114.0",
